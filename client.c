#include <stdio.h>
#include <stdlib.h>
#include <unistd.h>
#include <limits.h>
#include <errno.h>
#include <fcntl.h>
#include <sys/poll.h>
#include <sys/types.h>
#include <sys/stat.h>
#include <sys/wait.h>
#include <sys/socket.h>
#include <sys/un.h>
#include <netinet/in.h>
#include <arpa/inet.h>
#include <netdb.h>
#include <signal.h>
#include <zlib.h>

#include "fio.h"
#include "client.h"
#include "server.h"
#include "flist.h"
#include "hash.h"

<<<<<<< HEAD
static void handle_du(struct fio_client *client, struct fio_net_cmd *cmd);
static void handle_ts(struct fio_client *client, struct fio_net_cmd *cmd);
static void handle_gs(struct fio_client *client, struct fio_net_cmd *cmd);
static void handle_probe(struct fio_client *client, struct fio_net_cmd *cmd);
static void handle_text(struct fio_client *client, struct fio_net_cmd *cmd);
static void handle_stop(struct fio_client *client, struct fio_net_cmd *cmd);
static void handle_start(struct fio_client *client, struct fio_net_cmd *cmd);

struct client_ops fio_client_ops = {
	.text		= handle_text,
	.disk_util	= handle_du,
	.thread_status	= handle_ts,
	.group_stats	= handle_gs,
	.stop		= handle_stop,
	.start		= handle_start,
	.eta		= display_thread_status,
	.probe		= handle_probe,
	.eta_msec	= FIO_CLIENT_DEF_ETA_MSEC,
	.client_type	= FIO_CLIENT_TYPE_CLI,
=======
struct client_eta {
	struct jobs_eta eta;
	unsigned int pending;
};

struct fio_client {
	struct flist_head list;
	struct flist_head hash_list;
	struct flist_head arg_list;
	union {
		struct sockaddr_in addr;
		struct sockaddr_in6 addr6;
		struct sockaddr_un addr_un;
	};
	char *hostname;
	int port;
	int fd;
	unsigned int refs;

	char *name;

	int state;

	int skip_newline;
	int is_sock;
	int disk_stats_shown;
	unsigned int jobs;
	int error;
	int ipv6;
	int sent_job;

	struct flist_head eta_list;
	struct client_eta *eta_in_flight;

	struct flist_head cmd_list;

	uint16_t argc;
	char **argv;

	char **ini_file;
	unsigned int nr_ini_file;
>>>>>>> eebd2f2d
};

static struct timeval eta_tv;

static FLIST_HEAD(client_list);
static FLIST_HEAD(eta_list);

static FLIST_HEAD(arg_list);

struct thread_stat client_ts;
struct group_run_stats client_gs;
int sum_stat_clients;

static int sum_stat_nr;

#define FIO_CLIENT_HASH_BITS	7
#define FIO_CLIENT_HASH_SZ	(1 << FIO_CLIENT_HASH_BITS)
#define FIO_CLIENT_HASH_MASK	(FIO_CLIENT_HASH_SZ - 1)
static struct flist_head client_hash[FIO_CLIENT_HASH_SZ];

static void fio_client_add_hash(struct fio_client *client)
{
	int bucket = hash_long(client->fd, FIO_CLIENT_HASH_BITS);

	bucket &= FIO_CLIENT_HASH_MASK;
	flist_add(&client->hash_list, &client_hash[bucket]);
}

static void fio_client_remove_hash(struct fio_client *client)
{
	if (!flist_empty(&client->hash_list))
		flist_del_init(&client->hash_list);
}

static void fio_init fio_client_hash_init(void)
{
	int i;

	for (i = 0; i < FIO_CLIENT_HASH_SZ; i++)
		INIT_FLIST_HEAD(&client_hash[i]);
}

static struct fio_client *find_client_by_fd(int fd)
{
	int bucket = hash_long(fd, FIO_CLIENT_HASH_BITS) & FIO_CLIENT_HASH_MASK;
	struct fio_client *client;
	struct flist_head *entry;

	flist_for_each(entry, &client_hash[bucket]) {
		client = flist_entry(entry, struct fio_client, hash_list);

		if (client->fd == fd) {
			client->refs++;
			return client;
		}
	}

	return NULL;
}

void fio_put_client(struct fio_client *client)
{
	if (--client->refs)
		return;

	free(client->hostname);
	if (client->argv)
		free(client->argv);
	if (client->name)
		free(client->name);
	while (client->nr_ini_file)
		free(client->ini_file[--client->nr_ini_file]);
	if (client->ini_file)
		free(client->ini_file);

	free(client);
}

static void remove_client(struct fio_client *client)
{
	assert(client->refs);

	dprint(FD_NET, "client: removed <%s>\n", client->hostname);

	if (!flist_empty(&client->list))
		flist_del_init(&client->list);

	fio_client_remove_hash(client);

	if (!flist_empty(&client->eta_list)) {
		flist_del_init(&client->eta_list);
		fio_client_dec_jobs_eta(client->eta_in_flight, client->ops->eta);
	}

<<<<<<< HEAD
	close(client->fd);
	client->fd = -1;

	if (client->ops->removed)
		client->ops->removed(client);
=======
	free(client->hostname);
	if (client->argv)
		free(client->argv);
	if (client->name)
		free(client->name);
	while (client->nr_ini_file)
		free(client->ini_file[--client->nr_ini_file]);
	if (client->ini_file)
		free(client->ini_file);
>>>>>>> eebd2f2d

	nr_clients--;
	sum_stat_clients--;

	fio_put_client(client);
}

struct fio_client *fio_get_client(struct fio_client *client)
{
	client->refs++;
	return client;
}

static void __fio_client_add_cmd_option(struct fio_client *client,
					const char *opt)
{
	int index;

	index = client->argc++;
	client->argv = realloc(client->argv, sizeof(char *) * client->argc);
	client->argv[index] = strdup(opt);
	dprint(FD_NET, "client: add cmd %d: %s\n", index, opt);
}

void fio_client_add_cmd_option(void *cookie, const char *opt)
{
	struct fio_client *client = cookie;
	struct flist_head *entry;

	if (!client || !opt)
		return;

	__fio_client_add_cmd_option(client, opt);

	/*
	 * Duplicate arguments to shared client group
	 */
	flist_for_each(entry, &arg_list) {
		client = flist_entry(entry, struct fio_client, arg_list);

		__fio_client_add_cmd_option(client, opt);
	}
}

<<<<<<< HEAD
struct fio_client *fio_client_add_explicit(struct client_ops *ops,
					   const char *hostname, int type,
					   int port)
{
	struct fio_client *client;

	client = malloc(sizeof(*client));
	memset(client, 0, sizeof(*client));

	INIT_FLIST_HEAD(&client->list);
	INIT_FLIST_HEAD(&client->hash_list);
	INIT_FLIST_HEAD(&client->arg_list);
	INIT_FLIST_HEAD(&client->eta_list);
	INIT_FLIST_HEAD(&client->cmd_list);

	client->hostname = strdup(hostname);

	if (type == Fio_client_socket)
		client->is_sock = 1;
	else {
		int ipv6;

		ipv6 = type == Fio_client_ipv6;
		if (fio_server_parse_host(hostname, &ipv6,
						&client->addr.sin_addr,
						&client->addr6.sin6_addr))
			goto err;

		client->port = port;
	}

	client->fd = -1;
	client->ops = ops;
	client->refs = 1;
	client->type = ops->client_type;

	__fio_client_add_cmd_option(client, "fio");

	flist_add(&client->list, &client_list);
	nr_clients++;
	dprint(FD_NET, "client: added <%s>\n", client->hostname);
	return client;
err:
	free(client);
	return NULL;
}

=======
>>>>>>> eebd2f2d
void fio_client_add_ini_file(void *cookie, const char *ini_file)
{
	struct fio_client *client = cookie;
	size_t new_size;

	dprint(FD_NET, "client <%s>: add ini %s\n", client->hostname, ini_file);

	new_size = (client->nr_ini_file + 1) * sizeof(char *);
	client->ini_file = realloc(client->ini_file, new_size);
	client->ini_file[client->nr_ini_file] = strdup(ini_file);
	client->nr_ini_file++;
}

<<<<<<< HEAD
int fio_client_add(struct client_ops *ops, const char *hostname, void **cookie)
=======
int fio_client_add(const char *hostname, void **cookie)
>>>>>>> eebd2f2d
{
	struct fio_client *existing = *cookie;
	struct fio_client *client;

	if (existing) {
		/*
		 * We always add our "exec" name as the option, hence 1
		 * means empty.
		 */
		if (existing->argc == 1)
			flist_add_tail(&existing->arg_list, &arg_list);
		else {
			while (!flist_empty(&arg_list))
				flist_del_init(arg_list.next);
		}
	}

	client = malloc(sizeof(*client));
	memset(client, 0, sizeof(*client));

	INIT_FLIST_HEAD(&client->list);
	INIT_FLIST_HEAD(&client->hash_list);
	INIT_FLIST_HEAD(&client->arg_list);
	INIT_FLIST_HEAD(&client->eta_list);
	INIT_FLIST_HEAD(&client->cmd_list);

	if (fio_server_parse_string(hostname, &client->hostname,
					&client->is_sock, &client->port,
					&client->addr.sin_addr,
					&client->addr6.sin6_addr,
					&client->ipv6))
		return -1;

	client->fd = -1;
	client->ops = ops;
	client->refs = 1;
	client->type = ops->client_type;

	__fio_client_add_cmd_option(client, "fio");

	flist_add(&client->list, &client_list);
	nr_clients++;
	dprint(FD_NET, "client: added <%s>\n", client->hostname);
	*cookie = client;
	return 0;
}

static void probe_client(struct fio_client *client)
{
	dprint(FD_NET, "client: send probe\n");

	fio_net_send_simple_cmd(client->fd, FIO_NET_CMD_PROBE, 0, &client->cmd_list);
}

static int fio_client_connect_ip(struct fio_client *client)
{
	struct sockaddr *addr;
	fio_socklen_t socklen;
	int fd, domain;

	if (client->ipv6) {
		client->addr6.sin6_family = AF_INET6;
		client->addr6.sin6_port = htons(client->port);
		domain = AF_INET6;
		addr = (struct sockaddr *) &client->addr6;
		socklen = sizeof(client->addr6);
	} else {
		client->addr.sin_family = AF_INET;
		client->addr.sin_port = htons(client->port);
		domain = AF_INET;
		addr = (struct sockaddr *) &client->addr;
		socklen = sizeof(client->addr);
	}

	fd = socket(domain, SOCK_STREAM, 0);
	if (fd < 0) {
		int ret = -errno;

		log_err("fio: socket: %s\n", strerror(errno));
		return ret;
	}

	if (connect(fd, addr, socklen) < 0) {
		int ret = -errno;

		log_err("fio: connect: %s\n", strerror(errno));
		log_err("fio: failed to connect to %s:%u\n", client->hostname,
								client->port);
		close(fd);
		return ret;
	}

	return fd;
}

static int fio_client_connect_sock(struct fio_client *client)
{
	struct sockaddr_un *addr = &client->addr_un;
	fio_socklen_t len;
	int fd;

	memset(addr, 0, sizeof(*addr));
	addr->sun_family = AF_UNIX;
	strcpy(addr->sun_path, client->hostname);

	fd = socket(AF_UNIX, SOCK_STREAM, 0);
	if (fd < 0) {
		int ret = -errno;

		log_err("fio: socket: %s\n", strerror(errno));
		return ret;
	}

	len = sizeof(addr->sun_family) + strlen(addr->sun_path) + 1;
	if (connect(fd, (struct sockaddr *) addr, len) < 0) {
		int ret = -errno;

		log_err("fio: connect; %s\n", strerror(errno));
		close(fd);
		return ret;
	}

	return fd;
}

int fio_client_connect(struct fio_client *client)
{
	int fd;

	dprint(FD_NET, "client: connect to host %s\n", client->hostname);

	if (client->is_sock)
		fd = fio_client_connect_sock(client);
	else
		fd = fio_client_connect_ip(client);

	dprint(FD_NET, "client: %s connected %d\n", client->hostname, fd);

	if (fd < 0)
		return fd;

	client->fd = fd;
	fio_client_add_hash(client);
	client->state = Client_connected;

	probe_client(client);
	return 0;
}

int fio_client_terminate(struct fio_client *client)
{
	return fio_net_send_quit(client->fd);
}

void fio_clients_terminate(void)
{
	struct flist_head *entry;
	struct fio_client *client;

	dprint(FD_NET, "client: terminate clients\n");

	flist_for_each(entry, &client_list) {
		client = flist_entry(entry, struct fio_client, list);
		fio_client_terminate(client);
	}
}

static void sig_int(int sig)
{
	dprint(FD_NET, "client: got signal %d\n", sig);
	fio_clients_terminate();
}

static void sig_show_status(int sig)
{
	show_running_run_stats();
}

static void client_signal_handler(void)
{
	struct sigaction act;

	memset(&act, 0, sizeof(act));
	act.sa_handler = sig_int;
	act.sa_flags = SA_RESTART;
	sigaction(SIGINT, &act, NULL);

	memset(&act, 0, sizeof(act));
	act.sa_handler = sig_int;
	act.sa_flags = SA_RESTART;
	sigaction(SIGTERM, &act, NULL);

	memset(&act, 0, sizeof(act));
	act.sa_handler = sig_show_status;
	act.sa_flags = SA_RESTART;
	sigaction(SIGUSR1, &act, NULL);
}

static int send_client_cmd_line(struct fio_client *client)
{
	struct cmd_single_line_pdu *cslp;
	struct cmd_line_pdu *clp;
	unsigned long offset;
	unsigned int *lens;
	void *pdu;
	size_t mem;
	int i, ret;

	dprint(FD_NET, "client: send cmdline %d\n", client->argc);

	lens = malloc(client->argc * sizeof(unsigned int));

	/*
	 * Find out how much mem we need
	 */
	for (i = 0, mem = 0; i < client->argc; i++) {
		lens[i] = strlen(client->argv[i]) + 1;
		mem += lens[i];
	}

	/*
	 * We need one cmd_line_pdu, and argc number of cmd_single_line_pdu
	 */
	mem += sizeof(*clp) + (client->argc * sizeof(*cslp));

	pdu = malloc(mem);
	clp = pdu;
	offset = sizeof(*clp);

	for (i = 0; i < client->argc; i++) {
		uint16_t arg_len = lens[i];

		cslp = pdu + offset;
		strcpy((char *) cslp->text, client->argv[i]);
		cslp->len = cpu_to_le16(arg_len);
		offset += sizeof(*cslp) + arg_len;
	}

	free(lens);
	clp->lines = cpu_to_le16(client->argc);
	clp->client_type = __cpu_to_le16(client->type);
	ret = fio_net_send_cmd(client->fd, FIO_NET_CMD_JOBLINE, pdu, mem, NULL, NULL);
	free(pdu);
	return ret;
}

int fio_clients_connect(void)
{
	struct fio_client *client;
	struct flist_head *entry, *tmp;
	int ret;

#ifdef WIN32
	WSADATA wsd;
	WSAStartup(MAKEWORD(2, 2), &wsd);
#endif

	dprint(FD_NET, "client: connect all\n");

	client_signal_handler();

	flist_for_each_safe(entry, tmp, &client_list) {
		client = flist_entry(entry, struct fio_client, list);

		ret = fio_client_connect(client);
		if (ret) {
			remove_client(client);
			continue;
		}

		if (client->argc > 1)
			send_client_cmd_line(client);
	}

	return !nr_clients;
}

int fio_start_client(struct fio_client *client)
{
	dprint(FD_NET, "client: start %s\n", client->hostname);
	return fio_net_send_simple_cmd(client->fd, FIO_NET_CMD_RUN, 0, NULL);
}

int fio_start_all_clients(void)
{
	struct fio_client *client;
	struct flist_head *entry, *tmp;
	int ret;

	dprint(FD_NET, "client: start all\n");

	flist_for_each_safe(entry, tmp, &client_list) {
		client = flist_entry(entry, struct fio_client, list);

		ret = fio_start_client(client);
		if (ret) {
			remove_client(client);
			continue;
		}
	}

	return flist_empty(&client_list);
}

/*
 * Send file contents to server backend. We could use sendfile(), but to remain
 * more portable lets just read/write the darn thing.
 */
static int __fio_client_send_ini(struct fio_client *client, const char *filename)
{
	struct cmd_job_pdu *pdu;
	size_t p_size;
	struct stat sb;
	char *p;
	void *buf;
	off_t len;
	int fd, ret;

	dprint(FD_NET, "send ini %s to %s\n", filename, client->hostname);

	fd = open(filename, O_RDONLY);
	if (fd < 0) {
		int ret = -errno;

		log_err("fio: job file <%s> open: %s\n", filename, strerror(errno));
		return ret;
	}

	if (fstat(fd, &sb) < 0) {
		int ret = -errno;

		log_err("fio: job file stat: %s\n", strerror(errno));
		close(fd);
		return ret;
	}

	p_size = sb.st_size + sizeof(*pdu);
	pdu = malloc(p_size);
	buf = pdu->buf;

	len = sb.st_size;
	p = buf;
	do {
		ret = read(fd, p, len);
		if (ret > 0) {
			len -= ret;
			if (!len)
				break;
			p += ret;
			continue;
		} else if (!ret)
			break;
		else if (errno == EAGAIN || errno == EINTR)
			continue;
	} while (1);

	if (len) {
		log_err("fio: failed reading job file %s\n", filename);
		close(fd);
		free(buf);
		return 1;
	}

	pdu->buf_len = __cpu_to_le32(sb.st_size);
	pdu->client_type = cpu_to_le32(client->type);

	client->sent_job = 1;
	ret = fio_net_send_cmd(client->fd, FIO_NET_CMD_JOB, pdu, p_size, NULL, NULL);
	free(pdu);
	close(fd);
	return ret;
}

int fio_client_send_ini(struct fio_client *client, const char *filename)
{
	int ret;

	ret = __fio_client_send_ini(client, filename);
	if (!ret)
		client->sent_job = 1;

	return ret;
}

int fio_clients_send_ini(const char *filename)
{
	struct fio_client *client;
	struct flist_head *entry, *tmp;

	flist_for_each_safe(entry, tmp, &client_list) {
		client = flist_entry(entry, struct fio_client, list);

		if (client->nr_ini_file) {
			int i;
<<<<<<< HEAD
=======

			for (i = 0; i < client->nr_ini_file; i++) {
				const char *ini = client->ini_file[i];

				if (fio_client_send_ini(client, ini)) {
					remove_client(client);
					break;
				}
			}
		} else if (!filename || fio_client_send_ini(client, filename))
			remove_client(client);
>>>>>>> eebd2f2d

			for (i = 0; i < client->nr_ini_file; i++) {
				const char *ini = client->ini_file[i];

				if (fio_client_send_ini(client, ini)) {
					remove_client(client);
					break;
				}
			}
		} else if (!filename || fio_client_send_ini(client, filename))
			remove_client(client);
	}

	return !nr_clients;
}

int fio_client_update_options(struct fio_client *client,
			      struct thread_options *o, uint64_t *tag)
{
	struct cmd_add_job_pdu pdu;

	pdu.thread_number = cpu_to_le32(client->thread_number);
	pdu.groupid = cpu_to_le32(client->groupid);
	convert_thread_options_to_net(&pdu.top, o);
	
	return fio_net_send_cmd(client->fd, FIO_NET_CMD_UPDATE_JOB, &pdu, sizeof(pdu), tag, &client->cmd_list);
}

static void convert_io_stat(struct io_stat *dst, struct io_stat *src)
{
	dst->max_val	= le64_to_cpu(src->max_val);
	dst->min_val	= le64_to_cpu(src->min_val);
	dst->samples	= le64_to_cpu(src->samples);

	/*
	 * Floats arrive as IEEE 754 encoded uint64_t, convert back to double
	 */
	dst->mean.u.f	= fio_uint64_to_double(le64_to_cpu(dst->mean.u.i));
	dst->S.u.f	= fio_uint64_to_double(le64_to_cpu(dst->S.u.i));
}

static void convert_ts(struct thread_stat *dst, struct thread_stat *src)
{
	int i, j;

	dst->error		= le32_to_cpu(src->error);
	dst->thread_number	= le32_to_cpu(src->thread_number);
	dst->groupid		= le32_to_cpu(src->groupid);
	dst->pid		= le32_to_cpu(src->pid);
	dst->members		= le32_to_cpu(src->members);

	for (i = 0; i < 2; i++) {
		convert_io_stat(&dst->clat_stat[i], &src->clat_stat[i]);
		convert_io_stat(&dst->slat_stat[i], &src->slat_stat[i]);
		convert_io_stat(&dst->lat_stat[i], &src->lat_stat[i]);
		convert_io_stat(&dst->bw_stat[i], &src->bw_stat[i]);
	}

	dst->usr_time		= le64_to_cpu(src->usr_time);
	dst->sys_time		= le64_to_cpu(src->sys_time);
	dst->ctx		= le64_to_cpu(src->ctx);
	dst->minf		= le64_to_cpu(src->minf);
	dst->majf		= le64_to_cpu(src->majf);
	dst->clat_percentiles	= le64_to_cpu(src->clat_percentiles);

	for (i = 0; i < FIO_IO_U_LIST_MAX_LEN; i++) {
		fio_fp64_t *fps = &src->percentile_list[i];
		fio_fp64_t *fpd = &dst->percentile_list[i];

		fpd->u.f = fio_uint64_to_double(le64_to_cpu(fps->u.i));
	}

	for (i = 0; i < FIO_IO_U_MAP_NR; i++) {
		dst->io_u_map[i]	= le32_to_cpu(src->io_u_map[i]);
		dst->io_u_submit[i]	= le32_to_cpu(src->io_u_submit[i]);
		dst->io_u_complete[i]	= le32_to_cpu(src->io_u_complete[i]);
	}

	for (i = 0; i < FIO_IO_U_LAT_U_NR; i++) {
		dst->io_u_lat_u[i]	= le32_to_cpu(src->io_u_lat_u[i]);
		dst->io_u_lat_m[i]	= le32_to_cpu(src->io_u_lat_m[i]);
	}

	for (i = 0; i < 2; i++)
		for (j = 0; j < FIO_IO_U_PLAT_NR; j++)
			dst->io_u_plat[i][j] = le32_to_cpu(src->io_u_plat[i][j]);

	for (i = 0; i < 3; i++) {
		dst->total_io_u[i]	= le64_to_cpu(src->total_io_u[i]);
		dst->short_io_u[i]	= le64_to_cpu(src->short_io_u[i]);
	}

	dst->total_submit	= le64_to_cpu(src->total_submit);
	dst->total_complete	= le64_to_cpu(src->total_complete);

	for (i = 0; i < 2; i++) {
		dst->io_bytes[i]	= le64_to_cpu(src->io_bytes[i]);
		dst->runtime[i]		= le64_to_cpu(src->runtime[i]);
	}

	dst->total_run_time	= le64_to_cpu(src->total_run_time);
	dst->continue_on_error	= le16_to_cpu(src->continue_on_error);
	dst->total_err_count	= le64_to_cpu(src->total_err_count);
	dst->first_error	= le32_to_cpu(src->first_error);
	dst->kb_base		= le32_to_cpu(src->kb_base);
}

static void convert_gs(struct group_run_stats *dst, struct group_run_stats *src)
{
	int i;

	for (i = 0; i < 2; i++) {
		dst->max_run[i]		= le64_to_cpu(src->max_run[i]);
		dst->min_run[i]		= le64_to_cpu(src->min_run[i]);
		dst->max_bw[i]		= le64_to_cpu(src->max_bw[i]);
		dst->min_bw[i]		= le64_to_cpu(src->min_bw[i]);
		dst->io_kb[i]		= le64_to_cpu(src->io_kb[i]);
		dst->agg[i]		= le64_to_cpu(src->agg[i]);
	}

	dst->kb_base	= le32_to_cpu(src->kb_base);
	dst->groupid	= le32_to_cpu(src->groupid);
}

static void handle_ts(struct fio_client *client, struct fio_net_cmd *cmd)
{
	struct cmd_ts_pdu *p = (struct cmd_ts_pdu *) cmd->payload;

	show_thread_status(&p->ts, &p->rs);

	if (sum_stat_clients == 1)
		return;

	sum_thread_stats(&client_ts, &p->ts, sum_stat_nr);
	sum_group_stats(&client_gs, &p->rs);

	client_ts.members++;
	client_ts.thread_number = p->ts.thread_number;
	client_ts.groupid = p->ts.groupid;

	if (++sum_stat_nr == sum_stat_clients) {
		strcpy(client_ts.name, "All clients");
		show_thread_status(&client_ts, &client_gs);
	}
}

static void handle_gs(struct fio_client *client, struct fio_net_cmd *cmd)
{
	struct group_run_stats *gs = (struct group_run_stats *) cmd->payload;

	show_group_stats(gs);
}

static void handle_text(struct fio_client *client, struct fio_net_cmd *cmd)
{
	struct cmd_text_pdu *pdu = (struct cmd_text_pdu *) cmd->payload;
	const char *buf = (const char *) pdu->buf;
	const char *name;
	int fio_unused ret;

	name = client->name ? client->name : client->hostname;

	if (!client->skip_newline)
		fprintf(f_out, "<%s> ", name);
	ret = fwrite(buf, pdu->buf_len, 1, f_out);
	fflush(f_out);
	client->skip_newline = strchr(buf, '\n') == NULL;
}

static void convert_agg(struct disk_util_agg *agg)
{
	int i;

	for (i = 0; i < 2; i++) {
		agg->ios[i]	= le32_to_cpu(agg->ios[i]);
		agg->merges[i]	= le32_to_cpu(agg->merges[i]);
		agg->sectors[i]	= le64_to_cpu(agg->sectors[i]);
		agg->ticks[i]	= le32_to_cpu(agg->ticks[i]);
	}

	agg->io_ticks		= le32_to_cpu(agg->io_ticks);
	agg->time_in_queue	= le32_to_cpu(agg->time_in_queue);
	agg->slavecount		= le32_to_cpu(agg->slavecount);
	agg->max_util.u.f	= fio_uint64_to_double(__le64_to_cpu(agg->max_util.u.i));
}

static void convert_dus(struct disk_util_stat *dus)
{
	int i;

	for (i = 0; i < 2; i++) {
		dus->ios[i]	= le32_to_cpu(dus->ios[i]);
		dus->merges[i]	= le32_to_cpu(dus->merges[i]);
		dus->sectors[i]	= le64_to_cpu(dus->sectors[i]);
		dus->ticks[i]	= le32_to_cpu(dus->ticks[i]);
	}

	dus->io_ticks		= le32_to_cpu(dus->io_ticks);
	dus->time_in_queue	= le32_to_cpu(dus->time_in_queue);
	dus->msec		= le64_to_cpu(dus->msec);
}

static void handle_du(struct fio_client *client, struct fio_net_cmd *cmd)
{
	struct cmd_du_pdu *du = (struct cmd_du_pdu *) cmd->payload;

	if (!client->disk_stats_shown) {
		client->disk_stats_shown = 1;
		log_info("\nDisk stats (read/write):\n");
	}

	print_disk_util(&du->dus, &du->agg, output_format == FIO_OUTPUT_TERSE);
}

static void convert_jobs_eta(struct jobs_eta *je)
{
	int i;

	je->nr_running		= le32_to_cpu(je->nr_running);
	je->nr_ramp		= le32_to_cpu(je->nr_ramp);
	je->nr_pending		= le32_to_cpu(je->nr_pending);
	je->files_open		= le32_to_cpu(je->files_open);

	for (i = 0; i < 2; i++) {
		je->m_rate[i]		= le32_to_cpu(je->m_rate[i]);
		je->t_rate[i]		= le32_to_cpu(je->t_rate[i]);
		je->m_iops[i]		= le32_to_cpu(je->m_iops[i]);
		je->t_iops[i]		= le32_to_cpu(je->t_iops[i]);
		je->rate[i]	= le32_to_cpu(je->rate[i]);
		je->iops[i]	= le32_to_cpu(je->iops[i]);
	}

	je->elapsed_sec		= le64_to_cpu(je->elapsed_sec);
	je->eta_sec		= le64_to_cpu(je->eta_sec);
	je->nr_threads		= le32_to_cpu(je->nr_threads);
	je->is_pow2		= le32_to_cpu(je->is_pow2);
}

void fio_client_sum_jobs_eta(struct jobs_eta *dst, struct jobs_eta *je)
{
	int i;

	dst->nr_running		+= je->nr_running;
	dst->nr_ramp		+= je->nr_ramp;
	dst->nr_pending		+= je->nr_pending;
	dst->files_open		+= je->files_open;

	for (i = 0; i < 2; i++) {
		dst->m_rate[i]	+= je->m_rate[i];
		dst->t_rate[i]	+= je->t_rate[i];
		dst->m_iops[i]	+= je->m_iops[i];
		dst->t_iops[i]	+= je->t_iops[i];
		dst->rate[i]	+= je->rate[i];
		dst->iops[i]	+= je->iops[i];
	}

	dst->elapsed_sec	+= je->elapsed_sec;

	if (je->eta_sec > dst->eta_sec)
		dst->eta_sec = je->eta_sec;

	dst->nr_threads		+= je->nr_threads;
	/* we need to handle je->run_str too ... */
}

void fio_client_dec_jobs_eta(struct client_eta *eta, client_eta_op eta_fn)
{
	if (!--eta->pending) {
		eta_fn(&eta->eta);
		free(eta);
	}
}

static void remove_reply_cmd(struct fio_client *client, struct fio_net_cmd *cmd)
{
	struct fio_net_cmd_reply *reply = NULL;
	struct flist_head *entry;

	flist_for_each(entry, &client->cmd_list) {
		reply = flist_entry(entry, struct fio_net_cmd_reply, list);

		if (cmd->tag == (uintptr_t) reply)
			break;

		reply = NULL;
	}

	if (!reply) {
		log_err("fio: client: unable to find matching tag (%lx)\n", cmd->tag);
		return;
	}

	flist_del(&reply->list);
	cmd->tag = reply->saved_tag;
	free(reply);
}

int fio_client_wait_for_reply(struct fio_client *client, uint64_t tag)
{
	do {
		struct fio_net_cmd_reply *reply = NULL;
		struct flist_head *entry;

		flist_for_each(entry, &client->cmd_list) {
			reply = flist_entry(entry, struct fio_net_cmd_reply, list);

			if (tag == (uintptr_t) reply)
				break;

			reply = NULL;
		}

		if (!reply)
			break;

		usleep(1000);
	} while (1);

	return 0;
}

static void handle_eta(struct fio_client *client, struct fio_net_cmd *cmd)
{
	struct jobs_eta *je = (struct jobs_eta *) cmd->payload;
	struct client_eta *eta = (struct client_eta *) (uintptr_t) cmd->tag;

	dprint(FD_NET, "client: got eta tag %p, %d\n", eta, eta->pending);

	assert(client->eta_in_flight == eta);

	client->eta_in_flight = NULL;
	flist_del_init(&client->eta_list);

	if (client->ops->jobs_eta)
		client->ops->jobs_eta(client, je);

	fio_client_sum_jobs_eta(&eta->eta, je);
	fio_client_dec_jobs_eta(eta, client->ops->eta);
}

static void handle_probe(struct fio_client *client, struct fio_net_cmd *cmd)
{
	struct cmd_probe_pdu *probe = (struct cmd_probe_pdu *) cmd->payload;
	const char *os, *arch;
	char bit[16];

	os = fio_get_os_string(probe->os);
	if (!os)
		os = "unknown";

	arch = fio_get_arch_string(probe->arch);
	if (!arch)
		os = "unknown";

	sprintf(bit, "%d-bit", probe->bpp * 8);

	log_info("hostname=%s, be=%u, %s, os=%s, arch=%s, fio=%s\n",
		probe->hostname, probe->bigendian, bit, os, arch,
		probe->fio_version);

	if (!client->name)
		client->name = strdup((char *) probe->hostname);
}

static void handle_start(struct fio_client *client, struct fio_net_cmd *cmd)
{
	struct cmd_start_pdu *pdu = (struct cmd_start_pdu *) cmd->payload;

	client->state = Client_started;
	client->jobs = pdu->jobs;
}

static void handle_stop(struct fio_client *client, struct fio_net_cmd *cmd)
{
	if (client->error)
		log_info("client <%s>: exited with error %d\n", client->hostname, client->error);
}

static void convert_stop(struct fio_net_cmd *cmd)
{
	struct cmd_end_pdu *pdu = (struct cmd_end_pdu *) cmd->payload;

	pdu->error = le32_to_cpu(pdu->error);
}

static void convert_text(struct fio_net_cmd *cmd)
{
	struct cmd_text_pdu *pdu = (struct cmd_text_pdu *) cmd->payload;

	pdu->level	= le32_to_cpu(pdu->level);
	pdu->buf_len	= le32_to_cpu(pdu->buf_len);
	pdu->log_sec	= le64_to_cpu(pdu->log_sec);
	pdu->log_usec	= le64_to_cpu(pdu->log_usec);
}

/*
 * This has been compressed on the server side, since it can be big.
 * Uncompress here.
 */
static struct cmd_iolog_pdu *convert_iolog(struct fio_net_cmd *cmd)
{
	struct cmd_iolog_pdu *pdu = (struct cmd_iolog_pdu *) cmd->payload;
	struct cmd_iolog_pdu *ret;
	uint32_t nr_samples;
	unsigned long total;
	z_stream stream;
	void *p;
	int i;

	stream.zalloc = Z_NULL;
	stream.zfree = Z_NULL;
	stream.opaque = Z_NULL;
	stream.avail_in = 0;
	stream.next_in = Z_NULL;

	if (inflateInit(&stream) != Z_OK)
		return NULL;

	/*
	 * Get header first, it's not compressed
	 */
	nr_samples = le32_to_cpu(pdu->nr_samples);

	total = nr_samples * sizeof(struct io_sample);
	ret = malloc(total + sizeof(*pdu));
	ret->thread_number = le32_to_cpu(pdu->thread_number);
	ret->nr_samples = nr_samples;
	ret->log_type = le32_to_cpu(pdu->log_type);
	strcpy((char *) ret->name, (char *) pdu->name);

	p = (void *) ret + sizeof(*pdu);

	stream.avail_in = cmd->pdu_len - sizeof(*pdu);
	stream.next_in = (void *) pdu + sizeof(*pdu);
	while (stream.avail_in) {
		unsigned int this_chunk = 65536;
		unsigned int this_len;
		int err;

		if (this_chunk > total)
			this_chunk = total;

		stream.avail_out = this_chunk;
		stream.next_out = p;
		err = inflate(&stream, Z_NO_FLUSH);
		/* may be Z_OK, or Z_STREAM_END */
		if (err < 0) {
			log_err("fio: inflate error %d\n", err);
			free(ret);
			ret = NULL;
			goto out;
		}

		this_len = this_chunk - stream.avail_out;
		p += this_len;
		total -= this_len;
	}

	for (i = 0; i < ret->nr_samples; i++) {
		struct io_sample *s = &ret->samples[i];

		s->time	= le64_to_cpu(s->time);
		s->val	= le64_to_cpu(s->val);
		s->ddir	= le32_to_cpu(s->ddir);
		s->bs	= le32_to_cpu(s->bs);
	}

out:
	inflateEnd(&stream);
	return ret;
}

int fio_handle_client(struct fio_client *client)
{
	struct client_ops *ops = client->ops;
	struct fio_net_cmd *cmd;

	dprint(FD_NET, "client: handle %s\n", client->hostname);

	cmd = fio_net_recv_cmd(client->fd);
	if (!cmd)
		return 0;

	dprint(FD_NET, "client: got cmd op %s from %s (pdu=%u)\n",
		fio_server_op(cmd->opcode), client->hostname, cmd->pdu_len);

	switch (cmd->opcode) {
	case FIO_NET_CMD_QUIT:
		if (ops->quit)
			ops->quit(client, cmd);
		remove_client(client);
		free(cmd);
		break;
	case FIO_NET_CMD_TEXT:
		convert_text(cmd);
		ops->text(client, cmd);
		free(cmd);
		break;
	case FIO_NET_CMD_DU: {
		struct cmd_du_pdu *du = (struct cmd_du_pdu *) cmd->payload;

		convert_dus(&du->dus);
		convert_agg(&du->agg);

		ops->disk_util(client, cmd);
		free(cmd);
		break;
		}
	case FIO_NET_CMD_TS: {
		struct cmd_ts_pdu *p = (struct cmd_ts_pdu *) cmd->payload;

		convert_ts(&p->ts, &p->ts);
		convert_gs(&p->rs, &p->rs);

		ops->thread_status(client, cmd);
		free(cmd);
		break;
		}
	case FIO_NET_CMD_GS: {
		struct group_run_stats *gs = (struct group_run_stats *) cmd->payload;

		convert_gs(gs, gs);

		ops->group_stats(client, cmd);
		free(cmd);
		break;
		}
	case FIO_NET_CMD_ETA: {
		struct jobs_eta *je = (struct jobs_eta *) cmd->payload;

		remove_reply_cmd(client, cmd);
		convert_jobs_eta(je);
		handle_eta(client, cmd);
		free(cmd);
		break;
		}
	case FIO_NET_CMD_PROBE:
		remove_reply_cmd(client, cmd);
		ops->probe(client, cmd);
		free(cmd);
		break;
	case FIO_NET_CMD_SERVER_START:
		client->state = Client_running;
		if (ops->job_start)
			ops->job_start(client, cmd);
		free(cmd);
		break;
	case FIO_NET_CMD_START: {
		struct cmd_start_pdu *pdu = (struct cmd_start_pdu *) cmd->payload;

		pdu->jobs = le32_to_cpu(pdu->jobs);
		ops->start(client, cmd);
		free(cmd);
		break;
		}
	case FIO_NET_CMD_STOP: {
		struct cmd_end_pdu *pdu = (struct cmd_end_pdu *) cmd->payload;

		convert_stop(cmd);
		client->state = Client_stopped;
		client->error = le32_to_cpu(pdu->error);
		client->signal = le32_to_cpu(pdu->signal);
		ops->stop(client, cmd);
		free(cmd);
		break;
		}
	case FIO_NET_CMD_ADD_JOB: {
		struct cmd_add_job_pdu *pdu = (struct cmd_add_job_pdu *) cmd->payload;

		client->thread_number = le32_to_cpu(pdu->thread_number);
		client->groupid = le32_to_cpu(pdu->groupid);

		if (ops->add_job)
			ops->add_job(client, cmd);
		free(cmd);
		break;
		}
	case FIO_NET_CMD_IOLOG:
		if (ops->iolog) {
			struct cmd_iolog_pdu *pdu;

			pdu = convert_iolog(cmd);
			ops->iolog(client, pdu);
		}
		free(cmd);
		break;
	case FIO_NET_CMD_UPDATE_JOB:
		ops->update_job(client, cmd);
		remove_reply_cmd(client, cmd);
		free(cmd);
		break;
	default:
		log_err("fio: unknown client op: %s\n", fio_server_op(cmd->opcode));
		free(cmd);
		break;
	}

	return 1;
}

static void request_client_etas(struct client_ops *ops)
{
	struct fio_client *client;
	struct flist_head *entry;
	struct client_eta *eta;
	int skipped = 0;

	dprint(FD_NET, "client: request eta (%d)\n", nr_clients);

	eta = malloc(sizeof(*eta));
	memset(&eta->eta, 0, sizeof(eta->eta));
	eta->pending = nr_clients;

	flist_for_each(entry, &client_list) {
		client = flist_entry(entry, struct fio_client, list);

		if (!flist_empty(&client->eta_list)) {
			skipped++;
			continue;
		}
		if (client->state != Client_running)
			continue;

		assert(!client->eta_in_flight);
		flist_add_tail(&client->eta_list, &eta_list);
		client->eta_in_flight = eta;
		fio_net_send_simple_cmd(client->fd, FIO_NET_CMD_SEND_ETA,
					(uintptr_t) eta, &client->cmd_list);
	}

	while (skipped--)
		fio_client_dec_jobs_eta(eta, ops->eta);

	dprint(FD_NET, "client: requested eta tag %p\n", eta);
}

static int client_check_cmd_timeout(struct fio_client *client,
				    struct timeval *now)
{
	struct fio_net_cmd_reply *reply;
	struct flist_head *entry, *tmp;
	int ret = 0;

	flist_for_each_safe(entry, tmp, &client->cmd_list) {
		reply = flist_entry(entry, struct fio_net_cmd_reply, list);

		if (mtime_since(&reply->tv, now) < FIO_NET_CLIENT_TIMEOUT)
			continue;

		log_err("fio: client %s, timeout on cmd %s\n", client->hostname,
						fio_server_op(reply->opcode));
		flist_del(&reply->list);
		free(reply);
		ret = 1;
	}

	return flist_empty(&client->cmd_list) && ret;
}

static int fio_check_clients_timed_out(void)
{
	struct fio_client *client;
	struct flist_head *entry, *tmp;
	struct timeval tv;
	int ret = 0;

	gettimeofday(&tv, NULL);

	flist_for_each_safe(entry, tmp, &client_list) {
		client = flist_entry(entry, struct fio_client, list);

		if (flist_empty(&client->cmd_list))
			continue;

		if (!client_check_cmd_timeout(client, &tv))
			continue;

		if (client->ops->timed_out)
			client->ops->timed_out(client);
		else
			log_err("fio: client %s timed out\n", client->hostname);

		remove_client(client);
		ret = 1;
	}

	return ret;
}

int fio_handle_clients(struct client_ops *ops)
{
	struct pollfd *pfds;
	int i, ret = 0, retval = 0;

	gettimeofday(&eta_tv, NULL);

	pfds = malloc(nr_clients * sizeof(struct pollfd));

	sum_stat_clients = nr_clients;
	init_thread_stat(&client_ts);
	init_group_run_stat(&client_gs);

	while (!exit_backend && nr_clients) {
		struct flist_head *entry, *tmp;
		struct fio_client *client;

		i = 0;
		flist_for_each_safe(entry, tmp, &client_list) {
			client = flist_entry(entry, struct fio_client, list);

			if (!client->sent_job && !client->ops->stay_connected &&
			    flist_empty(&client->cmd_list)) {
				remove_client(client);
				continue;
			}

			pfds[i].fd = client->fd;
			pfds[i].events = POLLIN;
			i++;
		}

		if (!nr_clients)
			break;

		assert(i == nr_clients);

		do {
			struct timeval tv;

			gettimeofday(&tv, NULL);
			if (mtime_since(&eta_tv, &tv) >= ops->eta_msec) {
				request_client_etas(ops);
				memcpy(&eta_tv, &tv, sizeof(tv));

				if (fio_check_clients_timed_out())
					break;
			}

			ret = poll(pfds, nr_clients, ops->eta_msec);
			if (ret < 0) {
				if (errno == EINTR)
					continue;
				log_err("fio: poll clients: %s\n", strerror(errno));
				break;
			} else if (!ret)
				continue;
		} while (ret <= 0);

		for (i = 0; i < nr_clients; i++) {
			if (!(pfds[i].revents & POLLIN))
				continue;

			client = find_client_by_fd(pfds[i].fd);
			if (!client) {
				log_err("fio: unknown client fd %d\n", pfds[i].fd);
				continue;
			}
			if (!fio_handle_client(client)) {
				log_info("client: host=%s disconnected\n",
						client->hostname);
				remove_client(client);
				retval = 1;
			} else if (client->error)
				retval = 1;
			fio_put_client(client);
		}
	}

	free(pfds);
	return retval;
}<|MERGE_RESOLUTION|>--- conflicted
+++ resolved
@@ -22,7 +22,6 @@
 #include "flist.h"
 #include "hash.h"
 
-<<<<<<< HEAD
 static void handle_du(struct fio_client *client, struct fio_net_cmd *cmd);
 static void handle_ts(struct fio_client *client, struct fio_net_cmd *cmd);
 static void handle_gs(struct fio_client *client, struct fio_net_cmd *cmd);
@@ -42,49 +41,6 @@
 	.probe		= handle_probe,
 	.eta_msec	= FIO_CLIENT_DEF_ETA_MSEC,
 	.client_type	= FIO_CLIENT_TYPE_CLI,
-=======
-struct client_eta {
-	struct jobs_eta eta;
-	unsigned int pending;
-};
-
-struct fio_client {
-	struct flist_head list;
-	struct flist_head hash_list;
-	struct flist_head arg_list;
-	union {
-		struct sockaddr_in addr;
-		struct sockaddr_in6 addr6;
-		struct sockaddr_un addr_un;
-	};
-	char *hostname;
-	int port;
-	int fd;
-	unsigned int refs;
-
-	char *name;
-
-	int state;
-
-	int skip_newline;
-	int is_sock;
-	int disk_stats_shown;
-	unsigned int jobs;
-	int error;
-	int ipv6;
-	int sent_job;
-
-	struct flist_head eta_list;
-	struct client_eta *eta_in_flight;
-
-	struct flist_head cmd_list;
-
-	uint16_t argc;
-	char **argv;
-
-	char **ini_file;
-	unsigned int nr_ini_file;
->>>>>>> eebd2f2d
 };
 
 static struct timeval eta_tv;
@@ -179,23 +135,11 @@
 		fio_client_dec_jobs_eta(client->eta_in_flight, client->ops->eta);
 	}
 
-<<<<<<< HEAD
 	close(client->fd);
 	client->fd = -1;
 
 	if (client->ops->removed)
 		client->ops->removed(client);
-=======
-	free(client->hostname);
-	if (client->argv)
-		free(client->argv);
-	if (client->name)
-		free(client->name);
-	while (client->nr_ini_file)
-		free(client->ini_file[--client->nr_ini_file]);
-	if (client->ini_file)
-		free(client->ini_file);
->>>>>>> eebd2f2d
 
 	nr_clients--;
 	sum_stat_clients--;
@@ -240,7 +184,6 @@
 	}
 }
 
-<<<<<<< HEAD
 struct fio_client *fio_client_add_explicit(struct client_ops *ops,
 					   const char *hostname, int type,
 					   int port)
@@ -288,8 +231,6 @@
 	return NULL;
 }
 
-=======
->>>>>>> eebd2f2d
 void fio_client_add_ini_file(void *cookie, const char *ini_file)
 {
 	struct fio_client *client = cookie;
@@ -303,11 +244,7 @@
 	client->nr_ini_file++;
 }
 
-<<<<<<< HEAD
 int fio_client_add(struct client_ops *ops, const char *hostname, void **cookie)
-=======
-int fio_client_add(const char *hostname, void **cookie)
->>>>>>> eebd2f2d
 {
 	struct fio_client *existing = *cookie;
 	struct fio_client *client;
@@ -702,20 +639,6 @@
 
 		if (client->nr_ini_file) {
 			int i;
-<<<<<<< HEAD
-=======
-
-			for (i = 0; i < client->nr_ini_file; i++) {
-				const char *ini = client->ini_file[i];
-
-				if (fio_client_send_ini(client, ini)) {
-					remove_client(client);
-					break;
-				}
-			}
-		} else if (!filename || fio_client_send_ini(client, filename))
-			remove_client(client);
->>>>>>> eebd2f2d
 
 			for (i = 0; i < client->nr_ini_file; i++) {
 				const char *ini = client->ini_file[i];
